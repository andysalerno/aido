--- conflicted
+++ resolved
@@ -83,11 +83,7 @@
                     &recipes_dir,
                     recipe,
                     user_message.to_owned(),
-<<<<<<< HEAD
                     &tools,
-=======
-                    tools,
->>>>>>> df570565
                     args.usage(),
                 )?;
 
@@ -102,11 +98,7 @@
     if let Some(input) = args.input() {
         info!("Input: {:?}", args.input());
         let messages = vec![Message::User(input.to_string())];
-<<<<<<< HEAD
         run::run(config, messages, &tools, args.usage())?;
-=======
-        run::run(config, messages, tools, args.usage())?;
->>>>>>> df570565
     } else {
         info!("No input file provided; all done.");
     }
